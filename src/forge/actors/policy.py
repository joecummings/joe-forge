# Copyright (c) Meta Platforms, Inc. and affiliates.
# All rights reserved.
#
# This source code is licensed under the BSD-style license found in the
# LICENSE file in the root directory of this source tree.

from __future__ import annotations

import asyncio
import logging
import os
import sys
import time
from collections.abc import Mapping
from copy import copy
from dataclasses import asdict, dataclass, field, fields

import torch
import torch.distributed.checkpoint as dcp
import torchstore as ts
from monarch.actor import current_rank, endpoint, ProcMesh
from torchstore.state_dict_utils import DELIM
from vllm.config import VllmConfig

from vllm.engine.arg_utils import EngineArgs
from vllm.entrypoints.utils import _validate_truncation_size
from vllm.executor.multiproc_worker_utils import set_multiprocessing_worker_envs
from vllm.lora.request import LoRARequest
from vllm.outputs import CompletionOutput, RequestOutput
from vllm.sampling_params import GuidedDecodingParams, RequestOutputKind, SamplingParams
from vllm.transformers_utils.tokenizer_group import init_tokenizer_from_configs
from vllm.usage.usage_lib import UsageContext
from vllm.utils import get_distributed_init_method
from vllm.v1.core.kv_cache_utils import get_kv_cache_config
from vllm.v1.core.sched.output import SchedulerOutput
from vllm.v1.core.sched.scheduler import Scheduler
from vllm.v1.engine import EngineCoreOutputs, EngineCoreRequest
from vllm.v1.engine.output_processor import OutputProcessor
from vllm.v1.engine.parallel_sampling import ParentRequest
from vllm.v1.engine.processor import Processor
from vllm.v1.request import Request
from vllm.v1.structured_output import StructuredOutputManager
from vllm.worker.worker_base import WorkerWrapperBase

logger = logging.getLogger(__name__)
logger.setLevel(logging.INFO)


@dataclass
<<<<<<< HEAD
=======
class SamplingConfig:
    """
    Overrides for vLLMs sampling params.

    Note: We'll want to tie this closer to or directly use vllm's
            SamplingParams. It is currently used to track a supported
            subset

    Args:
        n: Number of samples to generate.
        guided_decoding: Whether to use guided decoding.
        max_tokens: Maximum number of tokens to generate.
    """

    n: int = 1
    guided_decoding: bool = False
    max_tokens: int = 512
    temperature: float = 1.0
    top_p: float = 1.0
    logprobs: int = 1

    def __post_init__(self):
        super().__init__()
        gd_params = None
        if self.guided_decoding:
            gd_params = GuidedDecodingParams(choice=["Positive", "Negative"])
        self.guided_decoding = gd_params

    @classmethod
    def from_dict(cls, d: Mapping):
        d = dict(d)
        all_fields = set(cls.__dataclass_fields__.keys())
        valid_args = {k: v for k, v in d.items() if k in all_fields}
        return cls(**valid_args)

    def asdict(self):
        # Use the full object instead of a Dict
        ret = asdict(self)
        ret["guided_decoding"] = self.guided_decoding
        return ret


@dataclass
>>>>>>> 3dd48533
class EngineConfig(EngineArgs):
    """
    EngineConfig extends EngineArgs with worker-specific fields.
    Overlapping keys in input dict will override EngineArgs defaults.
    """

    model: str
    tensor_parallel_size: int = 1
    pipeline_parallel_size: int = 1
    enforce_eager: bool = False
    enable_expert_parallel: bool = False

    # Original method returns False when not run in the main thread
    _is_v1_supported_oracle = lambda *_: True

    @classmethod
    def from_dict(cls, d: Mapping):
        d = dict(d)
        all_fields = [f.name for f in fields(cls)]
        valid_args = {k: v for k, v in d.items() if k in all_fields}
        return cls(**valid_args)

    def create_vllm_config(self) -> VllmConfig:
        """Converts the current EngineConfig into vLLM's vLLMConfig."""
        # Note: EngineArgs.create_engine_config
        # creates a VllmConfig
        return self.create_engine_config(UsageContext.LLM_CLASS)


@dataclass
class Policy(PolicyInterface):
    engine_config: EngineConfig | Mapping = field(default_factory=EngineConfig)
    available_devices: str | None = None
    use_dcp: bool = True
    # Gets set up by setup
    lora_request: LoRARequest | None = None
    tokenization_kwargs: dict = field(default_factory=dict)
    policy_worker: "PolicyWorker" = None
    policy_version: int | None = None

    def __post_init__(self):
        super().__init__()
        self._run_task: asyncio.Task | None = None
        self._policy_proc: ProcMesh | None = None
        self._worker_procs: ProcMesh | None = None
        self.running = False
        if isinstance(self.engine_config, Mapping):
            self.engine_config = EngineConfig.from_dict(self.engine_config)

    @classmethod
    async def launch(  # pyright: ignore[reportIncompatibleMethodOverride]
        cls: type["Policy"],
        *,
        engine_config: EngineConfig | Mapping = EngineConfig(),
        available_devices: str | None = None,
        use_dcp: bool = True,
        **kwargs,
    ) -> "Policy":
        # Note - get_proc_mesh will set MASTER_ADDR, MASTER_PORT and CUDA_VISIBLE_DEVICES
        # automatically.
        process_config: ProcessConfig = ProcessConfig(
            procs=cls.procs,
            hosts=cls.hosts,
            with_gpus=cls.with_gpus,
            mesh_name=cls.mesh_name,
        )
        worker_procs = await get_proc_mesh(process_config=process_config)

        # TODO - issues/144 we will want to ensure colocation with workers
        # We're currently locating the Policy on the local host proc mesh
        # vLLM initialization without setting env variables at proc_mesh creation
        # level leads to issues.
        # Once we can create multiple proc meshes on a host mesh, we can ensure
        # host colocation
        policy_proc_config = copy(process_config)
        policy_proc_config.procs = 1
        policy_proc_config.hosts = None
        policy_proc_config.with_gpus = False
        policy_proc = await get_proc_mesh(process_config=policy_proc_config)

        if isinstance(engine_config, Mapping):
            engine_config = EngineConfig.from_dict(engine_config)

        vllm_config = engine_config.create_vllm_config()
        workers = worker_procs.spawn(
            "vllm_worker", PolicyWorker, vllm_config=vllm_config, use_dcp=use_dcp
        )

        # TODO - expand support so name can stick within kwargs
        actor_name = kwargs.pop("name", cls.__name__)
        policy = policy_proc.spawn(
            actor_name,
            cls,
            engine_config=engine_config,
            available_devices=available_devices,
            policy_worker=workers,
            **kwargs,
        )
        policy._policy_proc = policy_proc
        policy._worker_procs = worker_procs
        await policy.setup.call()
        return policy

    @classmethod
    async def shutdown(  # pyright: ignore[reportIncompatibleMethodOverride]
        cls: type["Policy"], actor: "Policy"
    ):
        assert (
            actor._policy_proc is not None
        ), "Tried to shutdown a policy that was not initialized correctly"
        assert (
            actor._worker_procs is not None
        ), "Tried to shutdown a policy that was not initialized correctly"

        # TODO - may want to expand stop to gracefully respond to
        # ongoing requests.
        await actor.stop.call()
        await stop_proc_mesh(actor._worker_procs)
        await stop_proc_mesh(actor._policy_proc)

    @endpoint
    async def setup(self):
        # Set up policy_worker
        assert self.policy_worker is not None, "Policy worker should not be None"
        await self.policy_worker.setup.call()

        self.request_id = 0
        self.policy_version = 0
        self.requests: dict[str, tuple[None | ParentRequest, asyncio.Future]] = {}

        # TODO: Investigate whether this can be combined with `policy.running`
        # Whether this policy is accepting requests.
        self.accepting_requests = True
        # Guard for accepting_requests
        self.request_lock = asyncio.Condition()
        # Guard for updating requests
        self.update_lock = asyncio.Condition()

        self.vllm_config: VllmConfig = self.engine_config.create_vllm_config()

<<<<<<< HEAD
=======
        # Setup sampling params
        self.sampling_params = get_default_sampling_params(
            self.vllm_config, overrides=self.sampling_config.asdict()
        )

>>>>>>> 3dd48533
        # Setup processors
        # TODO: move all processing to the Environment
        # TODO: add support for `log_stats` and `mm_registry`
        tokenizer = init_tokenizer_from_configs(
            model_config=self.vllm_config.model_config,
            scheduler_config=self.vllm_config.scheduler_config,
            lora_config=self.vllm_config.lora_config,
        )
        self.processor = Processor(
            vllm_config=self.vllm_config, tokenizer=tokenizer, mm_registry=None
        )
        self.output_processor = OutputProcessor(tokenizer, log_stats=None)

        # Setup scheduler
        # TODO: Add support for `log_stats`
        kv_cache_configs = await self.policy_worker.setup_kv_cache.call()
        _, kv_cache_config = next(kv_cache_configs.items())
        self.vllm_config.cache_config.num_gpu_blocks = kv_cache_config.num_blocks
        self.vllm_config.cache_config.num_cpu_blocks = 0

        structured_output_manager = StructuredOutputManager(self.vllm_config)
        self.scheduler = Scheduler(
            vllm_config=self.vllm_config,
            kv_cache_config=kv_cache_config,
            structured_output_manager=structured_output_manager,
            include_finished_set=False,
            log_stats=None,
        )
        self.start_processing()

    def start_processing(self):
        """Start the replica's processing loop if not already running."""
        if self._run_task is None or self._run_task.done():
            self._run_task = asyncio.create_task(self.run())

    @endpoint
    async def generate(
        self, prompt: str, sampling_params: SamplingParams, *, priority: int = 0
    ) -> list[Completion]:
        """Generate n response(s) for a given prompt where n is determined by the sampling params.

        Args:
            prompt (str): The prompt for which to generate responses.
            sampling_params (SamplingParams): The sampling params to use for generating responses.
            priority (int, optional): The priority of the request. Defaults to 0.

        Returns:
            list[Completion]: Generated responses.
        """
        t = Tracer("policy_perf/generate", timer="gpu")
        t.start()
        record_metric("policy/generate/count_requests", 1, Reduce.SUM)

        self.request_id += 1 % sys.maxsize
        request_id = str(self.request_id)  # implement from a counter

        if tokenization_kwargs is None:
            tokenization_kwargs = {}
            truncate_prompt_tokens = sampling_params.truncate_prompt_tokens
            _validate_truncation_size(
                self.vllm_config.model_config.max_model_len,
                truncate_prompt_tokens,
                tokenization_kwargs,
            )

        # Tokenize prompt, create a request
        prompt_str, request = self.processor.process_inputs(
            request_id=request_id,
            prompt={"prompt": prompt},
            params=sampling_params,
            arrival_time=None,
            lora_request=self.lora_request,
            tokenization_kwargs=tokenization_kwargs,
            trace_headers=None,
            priority=priority,
            data_parallel_rank=None,
        )
        t.step("process_inputs")

        # Wait until we're accepting requests (releases lock while waiting)
        # If accepting_requests is True, continue immediately (holding the lock)
        # If False, release lock, wait for notification, re-acquire and recheck
        num_samples = sampling_params.n
        async with self.request_lock:
            await self.request_lock.wait_for(lambda: self.accepting_requests)

            # Keeping the redundant logic to make it easier to pick up vLLM changes
            # TODO: Clean up before release
            if num_samples == 1:
                self.output_processor.add_request(request, prompt_str, None, 0)
                request, _ = self._preprocess_add_request(request)
                request_fut = asyncio.Future()
                self.requests[request_id] = (None, request_fut)
                self.scheduler.add_request(request)
            else:
                parent_req = ParentRequest(request_id, self.sampling_params)
                for idx in range(num_samples):
                    # Note: `get_child_info` mutates ParentRequest to track the
                    # generated child request
                    child_request_id, params = parent_req.get_child_info(idx)
                    child_request = request if idx == num_samples - 1 else copy(request)
                    child_request.request_id = child_request_id
                    child_request.sampling_params = params
                    self.output_processor.add_request(
                        child_request, prompt_str, parent_req, idx
                    )
                    child_request, _ = self.preprocess_add_request(child_request)
                    self.scheduler.add_request(child_request)
                request_fut = asyncio.Future()
                self.requests[request_id] = (parent_req, request_fut)

        completions = await request_fut
        t.step("generate")

        record_metric(
            "policy/generate/count_sequences_completed",
            len(completions),
            Reduce.SUM,
        )

        for completion in completions:
            num_generated_tokens = len(completion.token_ids)
            record_metric(
                "policy/generate/sum_tokens_generated",
                num_generated_tokens,
                Reduce.SUM,
            )

            record_metric(
                "policy/generate/avg_tokens_generated",
                num_generated_tokens,
                Reduce.MEAN,
            )

        t.stop()

        return completions

    def _preprocess_add_request(
        self, eng_core_request: EngineCoreRequest
    ) -> tuple[Request, int]:
        """Abstracted to match vllm
        https://github.com/vllm-project/vllm/blob/0e3bb543f064eb416bca4f6f3013efa3830b12f7/vllm/v1/engine/core.py#L419
        """
        if eng_core_request.mm_hashes is not None:
            raise NotImplementedError("Support for mm_hash is not implemented yet.")
        request: Request = Request.from_engine_core_request(eng_core_request)
        if request.use_structured_output:
            self.scheduler.structured_output_manager.grammar_init(request)
        return request, 0  # Second return value is not used

    async def run(self):
        # TODO: add support for `iteration_stats`
        # TODO: move postprocessing out of loop to not block
        self.running = True
        while self.running:

            scheduler_output = self.scheduler.schedule()

            worker_outputs = await self.policy_worker.execute_model.call(
                scheduler_output
            )

            # the results of `execute_model` is gathered on the driver rank (rank 0)
            _, worker_output = next(worker_outputs.items())
            outputs = self.scheduler.update_from_output(scheduler_output, worker_output)
            outputs = outputs.get(0) or EngineCoreOutputs()
            await asyncio.sleep(0)  # Release control before processing outputs

            processed_outputs = self.output_processor.process_outputs(
                outputs.outputs,
                engine_core_timestamp=outputs.timestamp,
                iteration_stats=None,
            )

            for request_output in processed_outputs.request_outputs:
                if request_output.finished:
                    completions = self._to_completions(request_output)
                    _, fut = self.requests.pop(request_output.request_id)
                    fut.set_result(completions)

            # Notify waiters if queue is drained
            async with self.request_lock:
                if len(self.requests) == 0:
                    self.request_lock.notify_all()

    @endpoint
    async def update_weights(self, policy_version: int):
        # Serialize updates (only one update at a time)
        async with self.update_lock:
            # Grab the lock to stop accepting requests and wait on pending requests
            async with self.request_lock:
                self.accepting_requests = False

                curr_requests = [fut for _, fut in self.requests.values()]
                if curr_requests:
                    # Record pending requests metrics
                    record_metric(
                        "policy_perf/update_weights/avg_pending_requests",
                        len(curr_requests),
                        Reduce.MEAN,
                    )
                    record_metric(
                        "policy_perf/update_weights/max_pending_requests",
                        len(curr_requests),
                        Reduce.MAX,
                    )
                    logger.debug(f"Waiting for {len(curr_requests)} pending requests")

                # Wait until all pending requests have been processed
                # TODO: If generating long sequences, this might be long and will block
                # policy weight updates
                await self.request_lock.wait_for(lambda: len(self.requests) == 0)

            # Record weight update metrics
            record_metric("policy/update_weights/count_weight_updates", 1, Reduce.SUM)

            logger.debug(f"Starting weight update on {self.__class__.__name__}")
            if self.use_vllm_builtin_load:
                await self.policy_worker.update.call(version=policy_version)
            else:
                await self.policy_worker.update_DEPRECATED.call(version=policy_version)
            self.policy_version = policy_version

            # After updating the weights, we need to reset the KV cache
            self.scheduler.reset_prefix_cache()

        # Resume accepting requests and wake up any waiting generate() calls
        async with self.request_lock:
            self.accepting_requests = True
            self.request_lock.notify_all()

        logger.info(f"Weight update completed (now v{self.policy_version})")

    @endpoint
<<<<<<< HEAD
=======
    async def _reset_prefix_cache(self):
        self.scheduler.reset_prefix_cache()

    @endpoint
    async def update_weights_DEPRECATED(self, policy_version: int):  # noqa: N802
        # TODO: If generating long sequences, this might be long and will block policy weight updates
        curr_requests = [fut for _, fut in self.requests.values()]
        if curr_requests:
            logger.debug(f"Waiting for {len(curr_requests)} pending requests")
            await asyncio.gather(*curr_requests)

        await self.policy_worker.update_DEPRECATED.call(version=policy_version)
        self.policy_version = policy_version
        logger.info(f"Weight update completed (now v{self.policy_version})")

    @endpoint
>>>>>>> 3dd48533
    async def get_version(self) -> int:
        """Get the current policy version."""
        return self.policy_version

    @endpoint
    async def stop(self):
        self.running = False

    @endpoint
    async def _test_save_model_params(self):
        """Save model parameters before weight update, used for tesing purposes only."""
        logger.info("[Policy] save model parameters for testing.")
        await self.policy_worker._test_save_model_params.call()

    @endpoint
    async def _test_validate_model_params(self, validate_fn):
        """Validate updated model params using validate_fn."""
        logger.info("[Policy] start validating model parameters.")
        return await self.policy_worker._test_validate_model_params.call(validate_fn)

    def _to_completions(self, request_output: RequestOutput) -> list[Completion]:
        """Convert a RequestOutput to a list of Completion objects."""
        completions = []
        original_prompt = request_output.prompt
        prompt_token_ids = request_output.prompt_token_ids
        for output in request_output.outputs:
            completions.append(
                Completion(
                    # TODO: the to_prompt encoding will be different from the original.
                    # This is okay for now, since I don't see any direct usage of prompt using completion object.
                    prompt=to_prompt(original_prompt),
                    stop_reason=output.finish_reason,
                    text=output.text,
                    prompt_ids=torch.tensor(prompt_token_ids),
                    token_ids=torch.tensor(output.token_ids),
                    logprobs=self._extract_logprobs(output),
                    generator_version=self.policy_version,
                    metadata={"num_cached_tokens": request_output.num_cached_tokens},
                )
            )

        return completions

    def _extract_logprobs(self, one_sample: CompletionOutput) -> torch.Tensor | None:
        """
        Extract log probabilities from a sample, if available.
        """
        if one_sample.logprobs is not None:
            return torch.tensor(
                [
                    top_k_dict[token].logprob
                    for token, top_k_dict in zip(
                        one_sample.token_ids, one_sample.logprobs
                    )
                ]
            )
        return None


@dataclass
class PolicyWorker(ForgeActor):
    vllm_config: VllmConfig
    state_dict_key: str = "model_state_dict"
    # TODO: remove this later since no plumbing exists to change this value.
    # Also, whether to use dcp or not can be inferred from torchstore get() call.
    use_dcp: bool = True

    # used for tesing purposes only
    _test_prev_params = {}

    def __post_init__(self):
        super().__init__()

    @endpoint
    async def setup(self):
        # TODO: remove ["gpus"] when monarch implements a flat rank
        self.rank = current_rank()["gpus"]
        self.worker = self.setup_worker()

    @endpoint
    async def execute_model(self, schedule: SchedulerOutput):
        return self.worker.execute_model(schedule)

    async def _load_tensor_parallel_state_dict(
        self, current_state_dict: dict, version: int
    ):
        """
        Load full state dict from torchstore into tensor parallel model with deterministic sharding.
        """
        sharding = VLLMSharding(
            self.vllm_config.parallel_config.tensor_parallel_size, self.rank
        )

        checkpoint_id = f"{self.state_dict_key}{DELIM}{version}"
        dcp_metadata = None
        if self.use_dcp:
            dcp_metadata = await ts.get(checkpoint_id)

        for param_name in current_state_dict.keys():
            current_tensor = current_state_dict[param_name]

            # Load the full tensor from torchstore
            # TODO: only get the part of the tensor that is needed
            if self.use_dcp:
                tensor_meta = dcp_metadata.state_dict_metadata[param_name]
                stored_tensor = torch.empty(
                    size=tensor_meta.size, dtype=tensor_meta.properties.dtype
                )
                dcp.load(
                    checkpoint_id=checkpoint_id, state_dict={param_name: stored_tensor}
                )
            else:
                stored_tensor = await ts.get(f"{checkpoint_id}{DELIM}{param_name}")
            sharding.load_from_source_to_target(
                param_name,
                stored_tensor,
                current_tensor,
            )

    @endpoint
    async def update_DEPRECATED(self, version: int):  # noqa: N802
        """Update model weights by reading state dict from torchstore.
        Deprecated. This uses manual sharding logic which is buggy."""
        key = f"{self.state_dict_key}{DELIM}{version}"
        model = self.worker.model_runner.model
        current_state_dict = model.state_dict()
        start = time.perf_counter()
        await self._load_tensor_parallel_state_dict(current_state_dict, version)
        logger.info(
            f"Loaded state dict from {key} in {time.perf_counter() - start} seconds"
        )

    @endpoint
    async def update(self, version: int):
        """Update model weights by reading state dict from torchstore"""
        logger.info(
            f"[PolicyWorker::update] start updating weights to version {version}"
        )
        model = self.worker.model_runner.model
        prefix = get_param_prefix(version)
        logger.debug(f"{prefix=}")
        matching_keys = await ts.keys(prefix)
        logger.debug(f"{matching_keys=}")
        dcp_whole_state_dict_key = get_dcp_whole_state_dict_key(version)
        loaded_weights = set()
        t = Tracer("policy_worker_perf/update", timer="gpu")
        t.start()
        # Entire state dict is stored in a single DCP handle
        if dcp_whole_state_dict_key in matching_keys:
            logger.info(
                f"Loading {dcp_whole_state_dict_key} from DCP with handle {dcp_whole_state_dict_key}"
            )
            dcp_handle = await ts.get(dcp_whole_state_dict_key)
            hf_param_names = dcp_handle.param_names
            for name in hf_param_names:
                param = load_tensor_from_dcp(dcp_handle, name)
                loaded = model.load_weights([(name, param)])
                del param
                loaded_weights.update(loaded)
        else:  # Load each parameter from torchstore directly without DCP
            hf_param_names = [extract_param_name(key) for key in matching_keys]
            # We can't pass a generator since vllm load_weights is not async.
            # Instead, we just call load_weights with one parameter at a time.
            for name in hf_param_names:
                param_key = get_param_key(version, name)
                param = await ts.get(param_key)
                loaded = model.load_weights([(name, param)])
                del param
                loaded_weights.update(loaded)
        t.stop()
        logger.debug(f"[PolicyWorker::update] Loaded weights: {loaded_weights}")

    @endpoint
    async def setup_kv_cache(self):
        """Based on vllm/v1/engine/core.py:EngineCore._initialize_kv_caches
        TODO: test that fails if vllm method updates
        """
        kv_cache_spec = self.worker.get_kv_cache_spec()
        if kv_cache_spec is not None:
            available_gpu_memory = self.worker.determine_available_memory()
        else:
            # Attention free models don't need memory for kv cache
            available_gpu_memory = 0

        # Get the kv cache tensor size
        kv_cache_config = get_kv_cache_config(
            self.vllm_config, kv_cache_spec, available_gpu_memory
        )
        # TODO: unify configs across TorchStore
        # unify_kv_cache_configs(kv_cache_configs)
        self.vllm_config.cache_config.num_gpu_blocks = kv_cache_config.num_blocks
        self.vllm_config.cache_config.num_cpu_blocks = 0

        # Initialize kv cache and warmup the execution:
        # from multiproc_executor.py:MultiprocExecutor.initialize_from_config
        kv_cache_configs = [None] * self.vllm_config.parallel_config.world_size
        kv_cache_configs[self.rank] = kv_cache_config
        self.worker.initialize_from_config(kv_cache_configs)
        self.worker.compile_or_warm_up_model()
        self.worker.initialize_cache(kv_cache_config.num_blocks, 0)
        return kv_cache_config

    @endpoint
    async def _test_save_model_params(self):
        """Save model parameters before weight update, used for tesing purposes only."""
        logger.info("[PolicyWorker] save model parameters for testing.")
        for name, param in self.worker.model_runner.model.named_parameters():
            self._test_prev_params[name] = param.detach().cpu()
        logger.info(
            "[PolicyWorker] finished saving model parameters, len = %d",
            len(self._test_prev_params),
        )

    @endpoint
    async def _test_validate_model_params(self, validate_fn):
        """Validate updated model params using validate_fn."""
        logger.info("[PolicyWorker] start validating model parameters.")
        return validate_fn(
            self._test_prev_params, self.worker.model_runner.model, logger
        )

    def setup_worker(self):
        """Build and Instantiate vLLM worker"""
        parallel_config = self.vllm_config.parallel_config
        set_multiprocessing_worker_envs(parallel_config)
        ip, port = os.getenv("MASTER_ADDR"), os.getenv("MASTER_PORT")
        distributed_init_method = get_distributed_init_method(ip, port)
        all_kwargs = [{}] * parallel_config.world_size
        local_rank = self.rank % torch.accelerator.device_count()
        is_driver_worker = self.rank % parallel_config.tensor_parallel_size == 0
        all_kwargs[self.rank] = {
            "vllm_config": self.vllm_config,
            "local_rank": local_rank,
            "rank": self.rank,
            "distributed_init_method": distributed_init_method,
            "is_driver_worker": is_driver_worker,
        }
        worker = WorkerWrapperBase(self.vllm_config, self.rank)
        worker.init_worker(all_kwargs)
        worker.init_device()
        worker.load_model()
        return worker


# def get_default_sampling_params(vllm_config, overrides=None) -> SamplingParams:
#     default_params = vllm_config.model_config.get_diff_sampling_param()
#     if overrides is not None:
#         default_params |= overrides
#     if default_params:
#         params = SamplingParams.from_optional(**default_params)
#     else:
#         params = SamplingParams()
#     # We only care about the final output
#     params.output_kind = RequestOutputKind.FINAL_ONLY
#     return params<|MERGE_RESOLUTION|>--- conflicted
+++ resolved
@@ -47,8 +47,6 @@
 
 
 @dataclass
-<<<<<<< HEAD
-=======
 class SamplingConfig:
     """
     Overrides for vLLMs sampling params.
@@ -92,7 +90,6 @@
 
 
 @dataclass
->>>>>>> 3dd48533
 class EngineConfig(EngineArgs):
     """
     EngineConfig extends EngineArgs with worker-specific fields.
@@ -233,14 +230,11 @@
 
         self.vllm_config: VllmConfig = self.engine_config.create_vllm_config()
 
-<<<<<<< HEAD
-=======
         # Setup sampling params
         self.sampling_params = get_default_sampling_params(
             self.vllm_config, overrides=self.sampling_config.asdict()
         )
 
->>>>>>> 3dd48533
         # Setup processors
         # TODO: move all processing to the Environment
         # TODO: add support for `log_stats` and `mm_registry`
@@ -476,8 +470,6 @@
         logger.info(f"Weight update completed (now v{self.policy_version})")
 
     @endpoint
-<<<<<<< HEAD
-=======
     async def _reset_prefix_cache(self):
         self.scheduler.reset_prefix_cache()
 
@@ -494,7 +486,6 @@
         logger.info(f"Weight update completed (now v{self.policy_version})")
 
     @endpoint
->>>>>>> 3dd48533
     async def get_version(self) -> int:
         """Get the current policy version."""
         return self.policy_version
